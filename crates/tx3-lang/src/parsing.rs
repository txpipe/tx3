//! Parses the Tx3 language.
//!
//! This module takes a string and parses it into Tx3 AST.

use miette::SourceOffset;
use pest::{iterators::Pair, Parser};
use pest_derive::Parser;

use crate::ast::*;

#[derive(Parser)]
#[grammar = "tx3.pest"]
pub(crate) struct Tx3Grammar;

#[derive(Debug, thiserror::Error, miette::Diagnostic)]
#[error("Parsing error: {message}")]
#[diagnostic(code(tx3::parsing))]
pub struct Error {
    pub message: String,

    #[source_code]
    pub src: String,

    #[label]
    pub span: Span,
}

impl From<pest::error::Error<Rule>> for Error {
    fn from(error: pest::error::Error<Rule>) -> Self {
        match &error.variant {
            pest::error::ErrorVariant::ParsingError { positives, .. } => Error {
                message: format!("expected {:?}", positives),
                src: error.line().to_string(),
                span: error.location.into(),
            },
            pest::error::ErrorVariant::CustomError { message } => Error {
                message: message.clone(),
                src: error.line().to_string(),
                span: error.location.into(),
            },
        }
    }
}

impl From<pest::error::InputLocation> for Span {
    fn from(value: pest::error::InputLocation) -> Self {
        match value {
            pest::error::InputLocation::Pos(pos) => Self::new(pos, pos),
            pest::error::InputLocation::Span((start, end)) => Self::new(start, end),
        }
    }
}

impl From<pest::Span<'_>> for Span {
    fn from(span: pest::Span<'_>) -> Self {
        Self::new(span.start(), span.end())
    }
}

impl From<Span> for miette::SourceSpan {
    fn from(span: Span) -> Self {
        miette::SourceSpan::new(SourceOffset::from(span.start), span.end - span.start)
    }
}

pub trait AstNode: Sized {
    const RULE: Rule;

    fn parse(pair: Pair<Rule>) -> Result<Self, Error>;

    fn span(&self) -> &Span;
}

impl AstNode for Program {
    const RULE: Rule = Rule::program;

    fn parse(pair: Pair<Rule>) -> Result<Self, Error> {
        let span = pair.as_span().into();
        let inner = pair.into_inner();

        let mut program = Self {
            txs: Vec::new(),
            assets: Vec::new(),
            types: Vec::new(),
            parties: Vec::new(),
            policies: Vec::new(),
            scope: None,
            span,
        };

        for pair in inner {
            match pair.as_rule() {
                Rule::tx_def => program.txs.push(TxDef::parse(pair)?),
                Rule::asset_def => program.assets.push(AssetDef::parse(pair)?),
                Rule::record_def => program.types.push(TypeDef::parse(pair)?),
                Rule::variant_def => program.types.push(TypeDef::parse(pair)?),
                Rule::party_def => program.parties.push(PartyDef::parse(pair)?),
                Rule::policy_def => program.policies.push(PolicyDef::parse(pair)?),
                Rule::EOI => break,
                x => unreachable!("Unexpected rule in program: {:?}", x),
            }
        }

        Ok(program)
    }

    fn span(&self) -> &Span {
        &self.span
    }
}

impl AstNode for ParameterList {
    const RULE: Rule = Rule::parameter_list;

    fn parse(pair: Pair<Rule>) -> Result<Self, Error> {
        let span = pair.as_span().into();
        let inner = pair.into_inner();

        let mut parameters = Vec::new();

        for param in inner {
            let mut inner = param.into_inner();
            let name = inner.next().unwrap().as_str().to_string();
            let r#type = Type::parse(inner.next().unwrap())?;

            parameters.push(ParamDef { name, r#type });
        }

        Ok(ParameterList { parameters, span })
    }

    fn span(&self) -> &Span {
        &self.span
    }
}

impl AstNode for TxDef {
    const RULE: Rule = Rule::tx_def;

    fn parse(pair: Pair<Rule>) -> Result<Self, Error> {
        let span = pair.as_span().into();
        let mut inner = pair.into_inner();

        let name = inner.next().unwrap().as_str().to_string();
        let parameters = ParameterList::parse(inner.next().unwrap())?;

        let mut references = Vec::new();
        let mut inputs = Vec::new();
        let mut outputs = Vec::new();
        let mut validity = None;
        let mut burn = None;
        let mut mints = Vec::new();
        let mut adhoc = Vec::new();
        let mut collateral = Vec::new();
        let mut signers = None;
        let mut metadata = None;

        for item in inner {
            match item.as_rule() {
                Rule::reference_block => references.push(ReferenceBlock::parse(item)?),
                Rule::input_block => inputs.push(InputBlock::parse(item)?),
                Rule::output_block => outputs.push(OutputBlock::parse(item)?),
                Rule::validity_block => validity = Some(ValidityBlock::parse(item)?),
                Rule::burn_block => burn = Some(BurnBlock::parse(item)?),
                Rule::mint_block => mints.push(MintBlock::parse(item)?),
                Rule::chain_specific_block => adhoc.push(ChainSpecificBlock::parse(item)?),
                Rule::collateral_block => collateral.push(CollateralBlock::parse(item)?),
                Rule::signers_block => signers = Some(SignersBlock::parse(item)?),
                Rule::metadata_block => metadata = Some(MetadataBlock::parse(item)?),
                x => unreachable!("Unexpected rule in tx_def: {:?}", x),
            }
        }

        Ok(TxDef {
            name,
            parameters,
            references,
            inputs,
            outputs,
            validity,
            burn,
            mints,
            signers,
            adhoc,
            scope: None,
            span,
            collateral,
            metadata,
        })
    }

    fn span(&self) -> &Span {
        &self.span
    }
}

impl AstNode for Identifier {
    const RULE: Rule = Rule::identifier;

    fn parse(pair: Pair<Rule>) -> Result<Self, Error> {
        Ok(Identifier {
            value: pair.as_str().to_string(),
            symbol: None,
            span: pair.as_span().into(),
        })
    }

    fn span(&self) -> &Span {
        &self.span
    }
}

impl AstNode for StringLiteral {
    const RULE: Rule = Rule::string;

    fn parse(pair: Pair<Rule>) -> Result<Self, Error> {
        Ok(StringLiteral {
            value: pair.as_str()[1..pair.as_str().len() - 1].to_string(),
            span: pair.as_span().into(),
        })
    }

    fn span(&self) -> &Span {
        &self.span
    }
}

impl AstNode for HexStringLiteral {
    const RULE: Rule = Rule::hex_string;

    fn parse(pair: Pair<Rule>) -> Result<Self, Error> {
        Ok(HexStringLiteral {
            value: pair.as_str()[2..].to_string(),
            span: pair.as_span().into(),
        })
    }

    fn span(&self) -> &Span {
        &self.span
    }
}

impl AstNode for PartyDef {
    const RULE: Rule = Rule::party_def;

    fn parse(pair: Pair<Rule>) -> Result<Self, Error> {
        let span = pair.as_span().into();
        let mut inner = pair.into_inner();
        let identifier = inner.next().unwrap().as_str().to_string();

        Ok(PartyDef {
            name: identifier,
            span,
        })
    }

    fn span(&self) -> &Span {
        &self.span
    }
}

impl AstNode for ReferenceBlock {
    const RULE: Rule = Rule::reference_block;

    fn parse(pair: Pair<Rule>) -> Result<Self, Error> {
        let span = pair.as_span().into();
        let mut inner = pair.into_inner();

        let name = inner.next().unwrap().as_str().to_string();

        let pair = inner.next().unwrap();
        match pair.as_rule() {
            Rule::input_block_ref => {
                let pair = pair.into_inner().next().unwrap();
                let r#ref = DataExpr::parse(pair)?;
                Ok(ReferenceBlock { name, r#ref, span })
            }
            x => unreachable!("Unexpected rule in ref_input_block: {:?}", x),
        }
    }

    fn span(&self) -> &Span {
        &self.span
    }
}

impl AstNode for CollateralBlockField {
    const RULE: Rule = Rule::collateral_block_field;

    fn parse(pair: Pair<Rule>) -> Result<Self, Error> {
        match pair.as_rule() {
            Rule::input_block_from => {
                let pair = pair.into_inner().next().unwrap();
                let x = CollateralBlockField::From(AddressExpr::parse(pair)?);
                Ok(x)
            }
            Rule::input_block_min_amount => {
                let pair = pair.into_inner().next().unwrap();
                let x = CollateralBlockField::MinAmount(AssetExpr::parse(pair)?);
                Ok(x)
            }
            Rule::input_block_ref => {
                let pair = pair.into_inner().next().unwrap();
                let x = CollateralBlockField::Ref(DataExpr::UtxoRef(UtxoRef::parse(pair)?));
                Ok(x)
            }
            x => unreachable!("Unexpected rule in collateral_block: {:?}", x),
        }
    }

    fn span(&self) -> &Span {
        match self {
            Self::From(x) => x.span(),
            Self::MinAmount(x) => x.span(),
            Self::Ref(x) => x.span(),
        }
    }
}

impl AstNode for CollateralBlock {
    const RULE: Rule = Rule::collateral_block;

    fn parse(pair: Pair<Rule>) -> Result<Self, Error> {
        let span = pair.as_span().into();
        let inner = pair.into_inner();

        let fields = inner
            .map(|x| CollateralBlockField::parse(x))
            .collect::<Result<Vec<_>, _>>()?;

        Ok(CollateralBlock { fields, span })
    }

    fn span(&self) -> &Span {
        &self.span
    }
}

impl AstNode for MetadataBlockField {
    const RULE: Rule = Rule::metadata_block_field;

    fn parse(pair: Pair<Rule>) -> Result<Self, Error> {
        let span = pair.as_span().into();
        match pair.as_rule() {
            Rule::metadata_block_field => {
                let mut inner = pair.into_inner();
                let key = inner.next().unwrap();
                let value = inner.next().unwrap();
                Ok(MetadataBlockField {
                    key: DataExpr::parse(key)?,
                    value: DataExpr::parse(value)?,
                    span,
                })
            }
            x => unreachable!("Unexpected rule in metadata_block: {:?}", x),
        }
    }

    fn span(&self) -> &Span {
        &self.span
    }
}

impl AstNode for MetadataBlock {
    const RULE: Rule = Rule::metadata_block;

    fn parse(pair: Pair<Rule>) -> Result<Self, Error> {
        let span = pair.as_span().into();
        let inner = pair.into_inner();

        let fields = inner
            .map(|x| MetadataBlockField::parse(x))
            .collect::<Result<Vec<_>, _>>()?;

        Ok(MetadataBlock { fields, span })
    }

    fn span(&self) -> &Span {
        &self.span
    }
}

impl AstNode for InputBlockField {
    const RULE: Rule = Rule::input_block_field;

    fn parse(pair: Pair<Rule>) -> Result<Self, Error> {
        match pair.as_rule() {
            Rule::input_block_from => {
                let pair = pair.into_inner().next().unwrap();
                let x = InputBlockField::From(AddressExpr::parse(pair)?);
                Ok(x)
            }
            Rule::input_block_datum_is => {
                let pair = pair.into_inner().next().unwrap();
                let x = InputBlockField::DatumIs(Type::parse(pair)?);
                Ok(x)
            }
            Rule::input_block_min_amount => {
                let pair = pair.into_inner().next().unwrap();
                let x = InputBlockField::MinAmount(AssetExpr::parse(pair)?);
                Ok(x)
            }
            Rule::input_block_redeemer => {
                let pair = pair.into_inner().next().unwrap();
                let x = InputBlockField::Redeemer(DataExpr::parse(pair)?);
                Ok(x)
            }
            Rule::input_block_ref => {
                let pair = pair.into_inner().next().unwrap();
                let x = InputBlockField::Ref(DataExpr::parse(pair)?);
                Ok(x)
            }
            x => unreachable!("Unexpected rule in input_block: {:?}", x),
        }
    }

    fn span(&self) -> &Span {
        match self {
            Self::From(x) => x.span(),
            Self::DatumIs(x) => x.span(),
            Self::MinAmount(x) => x.span(),
            Self::Redeemer(x) => x.span(),
            Self::Ref(x) => x.span(),
        }
    }
}

impl AstNode for InputBlock {
    const RULE: Rule = Rule::input_block;

    fn parse(pair: Pair<Rule>) -> Result<Self, Error> {
        let span = pair.as_span().into();
        let mut inner = pair.into_inner();

        let name = inner.next().unwrap().as_str().to_string();

        let fields = inner
            .map(|x| InputBlockField::parse(x))
            .collect::<Result<Vec<_>, _>>()?;

        Ok(InputBlock {
            name,
            is_many: false,
            fields,
            span,
        })
    }

    fn span(&self) -> &Span {
        &self.span
    }
}

impl AstNode for OutputBlockField {
    const RULE: Rule = Rule::output_block_field;

    fn parse(pair: Pair<Rule>) -> Result<Self, Error> {
        match pair.as_rule() {
            Rule::output_block_to => {
                let pair = pair.into_inner().next().unwrap();
                let x = OutputBlockField::To(Box::new(AddressExpr::parse(pair)?));
                Ok(x)
            }
            Rule::output_block_amount => {
                let pair = pair.into_inner().next().unwrap();
                let x = OutputBlockField::Amount(AssetExpr::parse(pair)?.into());
                Ok(x)
            }
            Rule::output_block_datum => {
                let pair = pair.into_inner().next().unwrap();
                let x = OutputBlockField::Datum(DataExpr::parse(pair)?.into());
                Ok(x)
            }
            x => unreachable!("Unexpected rule in output_block_field: {:?}", x),
        }
    }

    fn span(&self) -> &Span {
        match self {
            Self::To(x) => x.span(),
            Self::Amount(x) => x.span(),
            Self::Datum(x) => x.span(),
        }
    }
}

impl AstNode for OutputBlock {
    const RULE: Rule = Rule::output_block;

    fn parse(pair: Pair<Rule>) -> Result<Self, Error> {
        let span = pair.as_span().into();
        let mut inner = pair.into_inner();

        let has_name = inner
            .peek()
            .map(|x| x.as_rule() == Rule::identifier)
            .unwrap_or_default();

        let name = has_name.then(|| inner.next().unwrap().as_str().to_string());

        let fields = inner
            .map(|x| OutputBlockField::parse(x))
            .collect::<Result<Vec<_>, _>>()?;

        Ok(OutputBlock { name, fields, span })
    }

    fn span(&self) -> &Span {
        &self.span
    }
}

impl AstNode for ValidityBlockField {
    const RULE: Rule = Rule::validity_block_field;

    fn parse(pair: Pair<Rule>) -> Result<Self, Error> {
        match pair.as_rule() {
            Rule::validity_since_slot => {
                let pair = pair.into_inner().next().unwrap();
                let x = ValidityBlockField::SinceSlot(DataExpr::parse(pair)?.into());
                Ok(x)
            }
            Rule::validity_until_slot => {
                let pair = pair.into_inner().next().unwrap();
                let x = ValidityBlockField::UntilSlot(DataExpr::parse(pair)?.into());
                Ok(x)
            }
            x => unreachable!("Unexpected rule in validity_block: {:?}", x),
        }
    }

    fn span(&self) -> &Span {
        match self {
            Self::UntilSlot(x) => x.span(),
            Self::SinceSlot(x) => x.span(),
        }
    }
}

impl AstNode for ValidityBlock {
    const RULE: Rule = Rule::validity_block;

    fn parse(pair: Pair<Rule>) -> Result<Self, Error> {
        let span = pair.as_span().into();
        let inner = pair.into_inner();

        let fields = inner
            .map(|x| ValidityBlockField::parse(x))
            .collect::<Result<Vec<_>, _>>()?;

        Ok(ValidityBlock { fields, span })
    }

    fn span(&self) -> &Span {
        &self.span
    }
}

impl AstNode for MintBlockField {
    const RULE: Rule = Rule::mint_block_field;

    fn parse(pair: Pair<Rule>) -> Result<Self, Error> {
        match pair.as_rule() {
            Rule::mint_block_amount => {
                let pair = pair.into_inner().next().unwrap();
                let x = MintBlockField::Amount(AssetExpr::parse(pair)?.into());
                Ok(x)
            }
            Rule::mint_block_redeemer => {
                let pair = pair.into_inner().next().unwrap();
                let x = MintBlockField::Redeemer(DataExpr::parse(pair)?.into());
                Ok(x)
            }
            x => unreachable!("Unexpected rule in output_block_field: {:?}", x),
        }
    }

    fn span(&self) -> &Span {
        match self {
            Self::Amount(x) => x.span(),
            Self::Redeemer(x) => x.span(),
        }
    }
}

impl AstNode for SignersBlock {
    const RULE: Rule = Rule::signers_block;

    fn parse(pair: Pair<Rule>) -> Result<Self, Error> {
        let span = pair.as_span().into();
        let inner = pair.into_inner();

        let signers = inner
            .map(|x| DataExpr::parse(x))
            .collect::<Result<Vec<_>, _>>()?;

        Ok(SignersBlock { signers, span })
    }

    fn span(&self) -> &Span {
        &self.span
    }
}

impl AstNode for MintBlock {
    const RULE: Rule = Rule::mint_block;

    fn parse(pair: Pair<Rule>) -> Result<Self, Error> {
        let span = pair.as_span().into();
        let inner = pair.into_inner();

        let fields = inner
            .map(|x| MintBlockField::parse(x))
            .collect::<Result<Vec<_>, _>>()?;

        Ok(MintBlock { fields, span })
    }

    fn span(&self) -> &Span {
        &self.span
    }
}

impl AstNode for BurnBlock {
    const RULE: Rule = Rule::burn_block;

    fn parse(pair: Pair<Rule>) -> Result<Self, Error> {
        let span = pair.as_span().into();
        let inner = pair.into_inner();

        let fields = inner
            .map(|x| MintBlockField::parse(x))
            .collect::<Result<Vec<_>, _>>()?;

        Ok(BurnBlock { fields, span })
    }

    fn span(&self) -> &Span {
        &self.span
    }
}

impl AstNode for RecordField {
    const RULE: Rule = Rule::record_field;

    fn parse(pair: Pair<Rule>) -> Result<Self, Error> {
        let span = pair.as_span().into();
        let mut inner = pair.into_inner();
        let identifier = inner.next().unwrap().as_str().to_string();
        let r#type = Type::parse(inner.next().unwrap())?;

        Ok(RecordField {
            name: identifier,
            r#type,
            span,
        })
    }

    fn span(&self) -> &Span {
        &self.span
    }
}

impl AstNode for PolicyField {
    const RULE: Rule = Rule::policy_def_field;

    fn parse(pair: Pair<Rule>) -> Result<Self, Error> {
        match pair.as_rule() {
            Rule::policy_def_hash => Ok(PolicyField::Hash(DataExpr::parse(
                pair.into_inner().next().unwrap(),
            )?)),
            Rule::policy_def_script => Ok(PolicyField::Script(DataExpr::parse(
                pair.into_inner().next().unwrap(),
            )?)),
            Rule::policy_def_ref => Ok(PolicyField::Ref(DataExpr::parse(
                pair.into_inner().next().unwrap(),
            )?)),
            x => unreachable!("Unexpected rule in policy_field: {:?}", x),
        }
    }

    fn span(&self) -> &Span {
        match self {
            Self::Hash(x) => x.span(),
            Self::Script(x) => x.span(),
            Self::Ref(x) => x.span(),
        }
    }
}

impl AstNode for PolicyConstructor {
    const RULE: Rule = Rule::policy_def_constructor;

    fn parse(pair: Pair<Rule>) -> Result<Self, Error> {
        let span = pair.as_span().into();
        let inner = pair.into_inner();

        let fields = inner
            .map(|x| PolicyField::parse(x))
            .collect::<Result<Vec<_>, _>>()?;

        Ok(PolicyConstructor { fields, span })
    }

    fn span(&self) -> &Span {
        &self.span
    }
}

impl AstNode for PolicyValue {
    const RULE: Rule = Rule::policy_def_value;

    fn parse(pair: Pair<Rule>) -> Result<Self, Error> {
        match pair.as_rule() {
            Rule::policy_def_constructor => {
                Ok(PolicyValue::Constructor(PolicyConstructor::parse(pair)?))
            }
            Rule::policy_def_assign => Ok(PolicyValue::Assign(HexStringLiteral::parse(
                pair.into_inner().next().unwrap(),
            )?)),
            x => unreachable!("Unexpected rule in policy_value: {:?}", x),
        }
    }

    fn span(&self) -> &Span {
        match self {
            Self::Constructor(x) => x.span(),
            Self::Assign(x) => x.span(),
        }
    }
}

impl AstNode for PolicyDef {
    const RULE: Rule = Rule::policy_def;

    fn parse(pair: Pair<Rule>) -> Result<Self, Error> {
        let span = pair.as_span().into();
        let mut inner = pair.into_inner();
        let name = inner.next().unwrap().as_str().to_string();
        let value = PolicyValue::parse(inner.next().unwrap())?;

        Ok(PolicyDef { name, value, span })
    }

    fn span(&self) -> &Span {
        &self.span
    }
}

impl AstNode for AddressExpr {
    const RULE: Rule = Rule::address_expr;

    fn parse(pair: Pair<Rule>) -> Result<Self, Error> {
        let mut inner = pair.into_inner();

        let value = inner.next().unwrap();

        match value.as_rule() {
            Rule::string => Ok(AddressExpr::String(StringLiteral::parse(value)?)),
            Rule::hex_string => Ok(AddressExpr::HexString(HexStringLiteral::parse(value)?)),
            Rule::identifier => Ok(AddressExpr::Identifier(Identifier::parse(value)?)),
            x => unreachable!("Unexpected rule in address_expr: {:?}", x),
        }
    }

    fn span(&self) -> &Span {
        match self {
            Self::String(x) => x.span(),
            Self::HexString(x) => x.span(),
            Self::Identifier(x) => x.span(),
        }
    }
}

impl AstNode for StaticAssetConstructor {
    const RULE: Rule = Rule::static_asset_constructor;

    fn parse(pair: Pair<Rule>) -> Result<Self, Error> {
        let span = pair.as_span().into();
        let mut inner = pair.into_inner();

        let r#type = Identifier::parse(inner.next().unwrap())?;
        let amount = DataExpr::parse(inner.next().unwrap())?;

        Ok(StaticAssetConstructor {
            r#type,
            amount: Box::new(amount),
            span,
        })
    }

    fn span(&self) -> &Span {
        &self.span
    }
}

impl AstNode for AnyAssetConstructor {
    const RULE: Rule = Rule::any_asset_constructor;

    fn parse(pair: Pair<Rule>) -> Result<Self, Error> {
        let span = pair.as_span().into();
        let mut inner = pair.into_inner();

        let policy = DataExpr::parse(inner.next().unwrap())?;
        let asset_name = DataExpr::parse(inner.next().unwrap())?;
        let amount = DataExpr::parse(inner.next().unwrap())?;

        Ok(AnyAssetConstructor {
            policy: Box::new(policy),
            asset_name: Box::new(asset_name),
            amount: Box::new(amount),
            span,
        })
    }

    fn span(&self) -> &Span {
        &self.span
    }
}

impl AssetExpr {
    fn identifier_parse(pair: Pair<Rule>) -> Result<Self, Error> {
        Ok(AssetExpr::Identifier(Identifier::parse(pair)?))
    }

    fn static_constructor_parse(pair: Pair<Rule>) -> Result<Self, Error> {
        Ok(AssetExpr::StaticConstructor(StaticAssetConstructor::parse(
            pair,
        )?))
    }

    fn any_constructor_parse(pair: Pair<Rule>) -> Result<Self, Error> {
        Ok(AssetExpr::AnyConstructor(AnyAssetConstructor::parse(pair)?))
    }

    fn property_access_parse(pair: Pair<Rule>) -> Result<Self, Error> {
        Ok(AssetExpr::PropertyAccess(PropertyAccess::parse(pair)?))
    }

    fn term_parse(pair: Pair<Rule>) -> Result<Self, Error> {
        match pair.as_rule() {
            Rule::static_asset_constructor => AssetExpr::static_constructor_parse(pair),
            Rule::any_asset_constructor => AssetExpr::any_constructor_parse(pair),
            Rule::property_access => AssetExpr::property_access_parse(pair),
            Rule::identifier => AssetExpr::identifier_parse(pair),
            x => unreachable!("Unexpected rule in asset_expr: {:?}", x),
        }
    }
}

impl AstNode for AssetExpr {
    const RULE: Rule = Rule::asset_expr;

    fn parse(pair: Pair<Rule>) -> Result<Self, Error> {
        let mut inner = pair.into_inner();

        let mut final_expr = Self::term_parse(inner.next().unwrap())?;

        while let Some(term) = inner.next() {
            let span = term.as_span().into();
            let operator = BinaryOperator::parse(term)?;
            let next_expr = Self::term_parse(inner.next().unwrap())?;

            final_expr = AssetExpr::BinaryOp(AssetBinaryOp {
                operator,
                left: Box::new(final_expr),
                right: Box::new(next_expr),
                span,
            });
        }

        Ok(final_expr)
    }

    fn span(&self) -> &Span {
        match self {
            AssetExpr::StaticConstructor(x) => x.span(),
            AssetExpr::AnyConstructor(x) => x.span(),
            AssetExpr::BinaryOp(x) => &x.span,
            AssetExpr::PropertyAccess(x) => x.span(),
            AssetExpr::Identifier(x) => x.span(),
        }
    }
}

impl AstNode for PropertyAccess {
    const RULE: Rule = Rule::property_access;

    fn parse(pair: Pair<Rule>) -> Result<Self, Error> {
        let span = pair.as_span().into();
        let mut inner = pair.into_inner();

        let object = Identifier::parse(inner.next().unwrap())?;

        let mut identifiers = Vec::new();
        identifiers.push(Identifier::parse(inner.next().unwrap())?);

        for identifier in inner {
            identifiers.push(Identifier::parse(identifier)?);
        }

        Ok(PropertyAccess {
            object,
            path: identifiers,
            scope: None,
            span,
        })
    }

    fn span(&self) -> &Span {
        &self.span
    }
}

impl AstNode for RecordConstructorField {
    const RULE: Rule = Rule::record_constructor_field;

    fn parse(pair: Pair<Rule>) -> Result<Self, Error> {
        let span = pair.as_span().into();
        let mut inner = pair.into_inner();

        let name = Identifier::parse(inner.next().unwrap())?;
        let value = DataExpr::parse(inner.next().unwrap())?;

        Ok(RecordConstructorField {
            name,
            value: Box::new(value),
            span,
        })
    }

    fn span(&self) -> &Span {
        &self.span
    }
}

impl AstNode for UtxoRef {
    const RULE: Rule = Rule::utxo_ref;

    fn parse(pair: Pair<Rule>) -> Result<Self, Error> {
        let span = pair.as_span().into();
        let raw_ref = pair.as_span().as_str()[2..].to_string();
        let (raw_txid, raw_output_ix) = raw_ref.split_once("#").expect("Invalid utxo ref");

        Ok(UtxoRef {
            txid: hex::decode(raw_txid).expect("Invalid hex txid"),
            index: raw_output_ix.parse().expect("Invalid output index"),
            span,
        })
    }

    fn span(&self) -> &Span {
        &self.span
    }
}

impl AstNode for StructConstructor {
    const RULE: Rule = Rule::struct_constructor;

    fn parse(pair: Pair<Rule>) -> Result<Self, Error> {
        let span = pair.as_span().into();
        let mut inner = pair.into_inner();

        let r#type = Identifier::parse(inner.next().unwrap())?;
        let case = VariantCaseConstructor::parse(inner.next().unwrap())?;

        Ok(StructConstructor {
            r#type,
            case,
            scope: None,
            span,
        })
    }

    fn span(&self) -> &Span {
        &self.span
    }
}

impl VariantCaseConstructor {
    fn implicit_parse(pair: Pair<Rule>) -> Result<Self, Error> {
        let span = pair.as_span().into();
        let inner = pair.into_inner();

        let mut fields = Vec::new();
        let mut spread = None;

        for pair in inner {
            match pair.as_rule() {
                Rule::record_constructor_field => {
                    fields.push(RecordConstructorField::parse(pair)?);
                }
                Rule::spread_expression => {
                    spread = Some(DataExpr::parse(pair.into_inner().next().unwrap())?);
                }
                x => unreachable!("Unexpected rule in datum_constructor: {:?}", x),
            }
        }

        Ok(VariantCaseConstructor {
            name: Identifier::new("Default"),
            fields,
            spread: spread.map(Box::new),
            scope: None,
            span,
        })
    }

    fn explicit_parse(pair: Pair<Rule>) -> Result<Self, Error> {
        let span = pair.as_span().into();
        let mut inner = pair.into_inner();

        let name = Identifier::parse(inner.next().unwrap())?;

        let mut fields = Vec::new();
        let mut spread = None;

        for pair in inner {
            match pair.as_rule() {
                Rule::record_constructor_field => {
                    fields.push(RecordConstructorField::parse(pair)?);
                }
                Rule::spread_expression => {
                    spread = Some(DataExpr::parse(pair.into_inner().next().unwrap())?);
                }
                x => unreachable!("Unexpected rule in datum_constructor: {:?}", x),
            }
        }

        Ok(VariantCaseConstructor {
            name,
            fields,
            spread: spread.map(Box::new),
            scope: None,
            span,
        })
    }
}

impl AstNode for VariantCaseConstructor {
    const RULE: Rule = Rule::variant_case_constructor;

    fn parse(pair: Pair<Rule>) -> Result<Self, Error> {
        match pair.as_rule() {
            Rule::implicit_variant_case_constructor => Self::implicit_parse(pair),
            Rule::explicit_variant_case_constructor => Self::explicit_parse(pair),
            x => unreachable!("Unexpected rule in datum_constructor: {:?}", x),
        }
    }

    fn span(&self) -> &Span {
        &self.span
    }
}

impl AstNode for ListConstructor {
    const RULE: Rule = Rule::list_constructor;

    fn parse(pair: Pair<Rule>) -> Result<Self, Error> {
        let span = pair.as_span().into();
        let inner = pair.into_inner();

        let elements = inner.map(DataExpr::parse).collect::<Result<Vec<_>, _>>()?;

        Ok(ListConstructor { elements, span })
    }

    fn span(&self) -> &Span {
        &self.span
    }
}

impl DataExpr {
    fn number_parse(pair: Pair<Rule>) -> Result<Self, Error> {
        Ok(DataExpr::Number(pair.as_str().parse().unwrap()))
    }

    fn bool_parse(pair: Pair<Rule>) -> Result<Self, Error> {
        Ok(DataExpr::Bool(pair.as_str().parse().unwrap()))
    }

    fn identifier_parse(pair: Pair<Rule>) -> Result<Self, Error> {
        Ok(DataExpr::Identifier(Identifier::parse(pair)?))
    }

    fn property_access_parse(pair: Pair<Rule>) -> Result<Self, Error> {
        Ok(DataExpr::PropertyAccess(PropertyAccess::parse(pair)?))
    }

    fn struct_constructor_parse(pair: Pair<Rule>) -> Result<Self, Error> {
        Ok(DataExpr::StructConstructor(StructConstructor::parse(pair)?))
    }

    fn list_constructor_parse(pair: Pair<Rule>) -> Result<Self, Error> {
        Ok(DataExpr::ListConstructor(ListConstructor::parse(pair)?))
    }

    fn utxo_ref_parse(pair: Pair<Rule>) -> Result<Self, Error> {
        Ok(DataExpr::UtxoRef(UtxoRef::parse(pair)?))
    }

    fn term_parse(pair: Pair<Rule>) -> Result<Self, Error> {
        match pair.as_rule() {
            Rule::number => DataExpr::number_parse(pair),
            Rule::string => Ok(DataExpr::String(StringLiteral::parse(pair)?)),
            Rule::bool => DataExpr::bool_parse(pair),
            Rule::hex_string => Ok(DataExpr::HexString(HexStringLiteral::parse(pair)?)),
            Rule::struct_constructor => DataExpr::struct_constructor_parse(pair),
            Rule::list_constructor => DataExpr::list_constructor_parse(pair),
            Rule::unit => Ok(DataExpr::Unit),
            Rule::identifier => DataExpr::identifier_parse(pair),
            Rule::property_access => DataExpr::property_access_parse(pair),
            Rule::utxo_ref => DataExpr::utxo_ref_parse(pair),
            x => unreachable!("Unexpected rule in data_expr: {:?}", x),
        }
    }
}

impl AstNode for DataExpr {
    const RULE: Rule = Rule::data_expr;

    fn parse(pair: Pair<Rule>) -> Result<Self, Error> {
        let mut inner = pair.into_inner();

        let mut final_expr = Self::term_parse(inner.next().unwrap())?;

        while let Some(term) = inner.next() {
            let span = term.as_span().into();
            let operator = BinaryOperator::parse(term)?;
            let next_expr = Self::term_parse(inner.next().unwrap())?;

            final_expr = DataExpr::BinaryOp(DataBinaryOp {
                operator,
                left: Box::new(final_expr),
                right: Box::new(next_expr),
                span,
            });
        }

        Ok(final_expr)
    }

    fn span(&self) -> &Span {
        match self {
            DataExpr::None => &Span::DUMMY,      // TODO
            DataExpr::Unit => &Span::DUMMY,      // TODO
            DataExpr::Number(_) => &Span::DUMMY, // TODO
            DataExpr::Bool(_) => &Span::DUMMY,   // TODO
            DataExpr::String(x) => x.span(),
            DataExpr::HexString(x) => x.span(),
            DataExpr::StructConstructor(x) => x.span(),
            DataExpr::ListConstructor(x) => x.span(),
            DataExpr::Identifier(x) => x.span(),
            DataExpr::PropertyAccess(x) => x.span(),
            DataExpr::BinaryOp(x) => &x.span,
            DataExpr::UtxoRef(x) => x.span(),
        }
    }
}

impl AstNode for BinaryOperator {
    const RULE: Rule = Rule::binary_operator;

    fn parse(pair: Pair<Rule>) -> Result<Self, Error> {
        match pair.as_str() {
            "+" => Ok(BinaryOperator::Add),
            "-" => Ok(BinaryOperator::Subtract),
            x => unreachable!("Unexpected string in binary_operator: {:?}", x),
        }
    }

    fn span(&self) -> &Span {
        &Span::DUMMY // TODO
    }
}

impl AstNode for Type {
    const RULE: Rule = Rule::r#type;

    fn parse(pair: Pair<Rule>) -> Result<Self, Error> {
        let inner = pair.into_inner().next().unwrap();

        match inner.as_rule() {
            Rule::primitive_type => match inner.as_str() {
                "Int" => Ok(Type::Int),
                "Bool" => Ok(Type::Bool),
                "Bytes" => Ok(Type::Bytes),
                "Address" => Ok(Type::Address),
                "UtxoRef" => Ok(Type::UtxoRef),
                "AnyAsset" => Ok(Type::AnyAsset),
                _ => unreachable!("Unexpected string in primitive_type: {:?}", inner.as_str()),
            },
            Rule::list_type => {
                let inner = inner.into_inner().next().unwrap();
                Ok(Type::List(Box::new(Type::parse(inner)?)))
            }
            Rule::custom_type => Ok(Type::Custom(Identifier::new(inner.as_str().to_owned()))),
            x => unreachable!("Unexpected rule in type: {:?}", x),
        }
    }

    fn span(&self) -> &Span {
        &Span::DUMMY // TODO
    }
}

impl TypeDef {
    fn parse_variant_format(pair: Pair<Rule>) -> Result<Self, Error> {
        let span = pair.as_span().into();
        let mut inner = pair.into_inner();

        let identifier = inner.next().unwrap().as_str().to_string();

        let cases = inner
            .map(VariantCase::parse)
            .collect::<Result<Vec<_>, _>>()?;

        Ok(TypeDef {
            name: identifier,
            cases,
            span,
        })
    }

    fn parse_record_format(pair: Pair<Rule>) -> Result<Self, Error> {
        let span: Span = pair.as_span().into();
        let mut inner = pair.into_inner();

        let identifier = inner.next().unwrap().as_str().to_string();

        let fields = inner
            .map(RecordField::parse)
            .collect::<Result<Vec<_>, _>>()?;

        Ok(TypeDef {
            name: identifier.clone(),
            cases: vec![VariantCase {
                name: "Default".to_string(),
                fields,
                span: span.clone(),
            }],
            span,
        })
    }
}

impl AstNode for TypeDef {
    const RULE: Rule = Rule::type_def;

    fn parse(pair: Pair<Rule>) -> Result<Self, Error> {
        match pair.as_rule() {
            Rule::variant_def => Ok(Self::parse_variant_format(pair)?),
            Rule::record_def => Ok(Self::parse_record_format(pair)?),
            x => unreachable!("Unexpected rule in type_def: {:?}", x),
        }
    }

    fn span(&self) -> &Span {
        &self.span
    }
}

impl VariantCase {
    fn struct_case_parse(pair: pest::iterators::Pair<Rule>) -> Result<Self, Error> {
        let span = pair.as_span().into();
        let mut inner = pair.into_inner();

        let identifier = inner.next().unwrap().as_str().to_string();

        let fields = inner
            .map(RecordField::parse)
            .collect::<Result<Vec<_>, _>>()?;

        Ok(Self {
            name: identifier,
            fields,
            span,
        })
    }

    fn unit_case_parse(pair: pest::iterators::Pair<Rule>) -> Result<Self, Error> {
        let span = pair.as_span().into();
        let mut inner = pair.into_inner();

        let identifier = inner.next().unwrap().as_str().to_string();

        Ok(Self {
            name: identifier,
            fields: vec![],
            span,
        })
    }
}

impl AstNode for VariantCase {
    const RULE: Rule = Rule::variant_case;

    fn parse(pair: Pair<Rule>) -> Result<Self, Error> {
        let case = match pair.as_rule() {
            Rule::variant_case_struct => Self::struct_case_parse(pair),
            Rule::variant_case_tuple => todo!("parse variant case tuple"),
            Rule::variant_case_unit => Self::unit_case_parse(pair),
            x => unreachable!("Unexpected rule in datum_variant: {:?}", x),
        }?;

        Ok(case)
    }

    fn span(&self) -> &Span {
        &self.span
    }
}

impl AstNode for AssetDef {
    const RULE: Rule = Rule::asset_def;

    fn parse(pair: Pair<Rule>) -> Result<Self, Error> {
        let span = pair.as_span().into();
        let mut inner = pair.into_inner();

        let identifier = inner.next().unwrap().as_str().to_string();
        let policy = DataExpr::parse(inner.next().unwrap())?;
        let asset_name = DataExpr::parse(inner.next().unwrap())?;

        Ok(AssetDef {
            name: identifier,
            policy,
            asset_name,
            span,
        })
    }

    fn span(&self) -> &Span {
        &self.span
    }
}

impl AstNode for ChainSpecificBlock {
    const RULE: Rule = Rule::chain_specific_block;

    fn parse(pair: Pair<Rule>) -> Result<Self, Error> {
        let mut inner = pair.into_inner();

        let block = inner.next().unwrap();

        match block.as_rule() {
            Rule::cardano_block => {
                let block = crate::cardano::CardanoBlock::parse(block)?;
                Ok(ChainSpecificBlock::Cardano(block))
            }
            x => unreachable!("Unexpected rule in chain_specific_block: {:?}", x),
        }
    }

    fn span(&self) -> &Span {
        match self {
            Self::Cardano(x) => x.span(),
        }
    }
}

/// Parses a Tx3 source string into a Program AST.
///
/// # Arguments
///
/// * `input` - String containing Tx3 source code
///
/// # Returns
///
/// * `Result<Program, Error>` - The parsed Program AST or an error
///
/// # Errors
///
/// Returns an error if:
/// - The input string is not valid Tx3 syntax
/// - The AST construction fails
///
/// # Example
///
/// ```
/// use tx3_lang::parsing::parse_string;
/// let program = parse_string("tx swap() {}").unwrap();
/// ```
pub fn parse_string(input: &str) -> Result<Program, Error> {
    let pairs = Tx3Grammar::parse(Rule::program, input)?;
    Program::parse(pairs.into_iter().next().unwrap())
}

#[cfg(test)]
pub fn parse_well_known_example(example: &str) -> Program {
    let manifest_dir = env!("CARGO_MANIFEST_DIR");
    let test_file = format!("{}/../../examples/{}.tx3", manifest_dir, example);
    let input = std::fs::read_to_string(&test_file).unwrap();
    parse_string(&input).unwrap()
}

#[cfg(test)]
mod tests {
    use super::*;
    use assert_json_diff::assert_json_eq;
    use paste::paste;
    use pest::Parser;

    #[test]
    fn smoke_test_parse_string() {
        let _ = parse_string("tx swap() {}").unwrap();
    }

    macro_rules! input_to_ast_check {
        ($ast:ty, $name:expr, $input:expr, $expected:expr) => {
            paste::paste! {
                #[test]
                fn [<test_parse_ $ast:snake _ $name>]() {
                    let pairs = super::Tx3Grammar::parse(<$ast>::RULE, $input).unwrap();
                    let single_match = pairs.into_iter().next().unwrap();
                    let result = <$ast>::parse(single_match).unwrap();

                    assert_eq!(result, $expected);
                }
            }
        };
    }

    input_to_ast_check!(BinaryOperator, "plus", "+", BinaryOperator::Add);

    input_to_ast_check!(Type, "int", "Int", Type::Int);

    input_to_ast_check!(Type, "bool", "Bool", Type::Bool);

    input_to_ast_check!(Type, "bytes", "Bytes", Type::Bytes);

    input_to_ast_check!(Type, "address", "Address", Type::Address);

    input_to_ast_check!(Type, "utxo_ref", "UtxoRef", Type::UtxoRef);

    input_to_ast_check!(Type, "any_asset", "AnyAsset", Type::AnyAsset);

    input_to_ast_check!(Type, "list", "List<Int>", Type::List(Box::new(Type::Int)));

    input_to_ast_check!(
        Type,
        "identifier",
        "MyType",
        Type::Custom(Identifier::new("MyType".to_string()))
    );

    input_to_ast_check!(
        Type,
        "other_type",
        "List<Bytes>",
        Type::List(Box::new(Type::Bytes))
    );

    input_to_ast_check!(
        Type,
        "within_list",
        "List<List<Int>>",
        Type::List(Box::new(Type::List(Box::new(Type::Int))))
    );

    input_to_ast_check!(
        TypeDef,
        "type_def_record",
        "type MyRecord {
            field1: Int,
            field2: Bytes,
        }",
        TypeDef {
            name: "MyRecord".to_string(),
            cases: vec![VariantCase {
                name: "Default".to_string(),
                fields: vec![
                    RecordField::new("field1", Type::Int),
                    RecordField::new("field2", Type::Bytes)
                ],
                span: Span::DUMMY,
            }],
            span: Span::DUMMY,
        }
    );

    input_to_ast_check!(
        TypeDef,
        "type_def_variant",
        "type MyVariant {
            Case1 {
                field1: Int,
                field2: Bytes,
            },
            Case2,
        }",
        TypeDef {
            name: "MyVariant".to_string(),
            cases: vec![
                VariantCase {
                    name: "Case1".to_string(),
                    fields: vec![
                        RecordField::new("field1", Type::Int),
                        RecordField::new("field2", Type::Bytes)
                    ],
                    span: Span::DUMMY,
                },
                VariantCase {
                    name: "Case2".to_string(),
                    fields: vec![],
                    span: Span::DUMMY,
                },
            ],
            span: Span::DUMMY,
        }
    );

    input_to_ast_check!(
        StringLiteral,
        "literal_string",
        "\"Hello, world!\"",
        StringLiteral::new("Hello, world!".to_string())
    );

    input_to_ast_check!(
        HexStringLiteral,
        "hex_string",
        "0xAFAFAF",
        HexStringLiteral::new("AFAFAF".to_string())
    );

    input_to_ast_check!(
        StringLiteral,
        "literal_string_address",
        "\"addr1qx234567890abcdefghijklmnopqrstuvwxyz\"",
        StringLiteral::new("addr1qx234567890abcdefghijklmnopqrstuvwxyz".to_string())
    );

    input_to_ast_check!(
        ListConstructor,
        "empty_list",
        "[]",
        ListConstructor {
            elements: vec![],
            span: Span::DUMMY,
        }
    );

    input_to_ast_check!(
        ListConstructor,
        "trailing_comma",
        "[1, 2,]",
        ListConstructor {
            elements: vec![DataExpr::Number(1), DataExpr::Number(2),],
            span: Span::DUMMY,
        }
    );

    input_to_ast_check!(
        ListConstructor,
        "int_list",
        "[1, 2]",
        ListConstructor {
            elements: vec![DataExpr::Number(1), DataExpr::Number(2),],
            span: Span::DUMMY,
        }
    );

    input_to_ast_check!(
        ListConstructor,
        "string_list",
        "[\"Hello\", \"World\"]",
        ListConstructor {
            elements: vec![
                DataExpr::String(StringLiteral::new("Hello".to_string())),
                DataExpr::String(StringLiteral::new("World".to_string()))
            ],
            span: Span::DUMMY,
        }
    );

    input_to_ast_check!(
        ListConstructor,
        "mixed_list",
        "[1, \"Hello\", true]",
        ListConstructor {
            elements: vec![
                DataExpr::Number(1),
                DataExpr::String(StringLiteral::new("Hello".to_string())),
                DataExpr::Bool(true)
            ],
            span: Span::DUMMY,
        }
    );

    input_to_ast_check!(
        ListConstructor,
        "list_within_list",
        "[[1, 2], [3, 4]]",
        ListConstructor {
            elements: vec![
                DataExpr::ListConstructor(ListConstructor {
                    elements: vec![DataExpr::Number(1), DataExpr::Number(2),],
                    span: Span::DUMMY,
                }),
                DataExpr::ListConstructor(ListConstructor {
                    elements: vec![DataExpr::Number(3), DataExpr::Number(4),],
                    span: Span::DUMMY,
                }),
            ],
            span: Span::DUMMY,
        }
    );

    input_to_ast_check!(DataExpr, "literal_bool_true", "true", DataExpr::Bool(true));

    input_to_ast_check!(
        DataExpr,
        "literal_bool_false",
        "false",
        DataExpr::Bool(false)
    );

    input_to_ast_check!(DataExpr, "unit_value", "())", DataExpr::Unit);

    input_to_ast_check!(DataExpr, "number_value", "123", DataExpr::Number(123));

    input_to_ast_check!(
        PropertyAccess,
        "single_property",
        "subject.property",
        PropertyAccess::new("subject", &["property"])
    );

    input_to_ast_check!(
        PropertyAccess,
        "multiple_properties",
        "subject.property.subproperty",
        PropertyAccess::new("subject", &["property", "subproperty"])
    );

    input_to_ast_check!(
        PolicyDef,
        "policy_def_assign",
        "policy MyPolicy = 0xAFAFAF;",
        PolicyDef {
            name: "MyPolicy".to_string(),
            value: PolicyValue::Assign(HexStringLiteral::new("AFAFAF".to_string())),
            span: Span::DUMMY,
        }
    );

    input_to_ast_check!(
        PolicyDef,
        "policy_def_constructor",
        "policy MyPolicy {
            hash: 0x1234567890,
            script: 0x1234567890,
            ref: 0x1234567890,
        };",
        PolicyDef {
            name: "MyPolicy".to_string(),
            value: PolicyValue::Constructor(PolicyConstructor {
                fields: vec![
                    PolicyField::Hash(DataExpr::HexString(HexStringLiteral::new(
                        "1234567890".to_string()
                    ))),
                    PolicyField::Script(DataExpr::HexString(HexStringLiteral::new(
                        "1234567890".to_string()
                    ))),
                    PolicyField::Ref(DataExpr::HexString(HexStringLiteral::new(
                        "1234567890".to_string()
                    ))),
                ],
                span: Span::DUMMY,
            }),
            span: Span::DUMMY,
        }
    );

    input_to_ast_check!(
        AssetDef,
        "hex_hex",
        "asset MyToken = 0xef7a1cebb2dc7de884ddf82f8fcbc91fe9750dcd8c12ec7643a99bbe.0xef7a1ceb;",
        AssetDef {
            name: "MyToken".to_string(),
            policy: DataExpr::HexString(HexStringLiteral::new(
                "ef7a1cebb2dc7de884ddf82f8fcbc91fe9750dcd8c12ec7643a99bbe".to_string()
            )),
            asset_name: DataExpr::HexString(HexStringLiteral::new("ef7a1ceb".to_string())),
            span: Span::DUMMY,
        }
    );

    input_to_ast_check!(
        AssetDef,
        "hex_string",
        "asset MyToken = 0xef7a1cebb2dc7de884ddf82f8fcbc91fe9750dcd8c12ec7643a99bbe.\"MY TOKEN\";",
        AssetDef {
            name: "MyToken".to_string(),
            policy: DataExpr::HexString(HexStringLiteral::new(
                "ef7a1cebb2dc7de884ddf82f8fcbc91fe9750dcd8c12ec7643a99bbe".to_string()
            )),
            asset_name: DataExpr::String(StringLiteral::new("MY TOKEN".to_string())),
            span: Span::DUMMY,
        }
    );

    input_to_ast_check!(
        StaticAssetConstructor,
        "type_and_literal",
        "MyToken(15)",
        StaticAssetConstructor {
            r#type: Identifier::new("MyToken"),
            amount: Box::new(DataExpr::Number(15)),
            span: Span::DUMMY,
        }
    );

    input_to_ast_check!(
        AnyAssetConstructor,
        "any_asset_constructor",
        "AnyAsset(0x1234567890, \"MyToken\", 15)",
        AnyAssetConstructor {
            policy: Box::new(DataExpr::HexString(HexStringLiteral::new(
                "1234567890".to_string()
            ))),
            asset_name: Box::new(DataExpr::String(StringLiteral::new("MyToken".to_string()))),
            amount: Box::new(DataExpr::Number(15)),
            span: Span::DUMMY,
        }
    );

    input_to_ast_check!(
        AnyAssetConstructor,
        "any_asset_identifiers",
        "AnyAsset(my_policy, my_token, my_amount)",
        AnyAssetConstructor {
            policy: Box::new(DataExpr::Identifier(Identifier::new("my_policy"))),
            asset_name: Box::new(DataExpr::Identifier(Identifier::new("my_token"))),
            amount: Box::new(DataExpr::Identifier(Identifier::new("my_amount"))),
            span: Span::DUMMY,
        }
    );

    input_to_ast_check!(
        AnyAssetConstructor,
        "any_asset_property_access",
        "AnyAsset(input1.policy, input1.asset_name, input1.amount)",
        AnyAssetConstructor {
            policy: Box::new(DataExpr::PropertyAccess(PropertyAccess::new(
                "input1",
                &["policy"],
            ))),
            asset_name: Box::new(DataExpr::PropertyAccess(PropertyAccess::new(
                "input1",
                &["asset_name"],
            ))),
            amount: Box::new(DataExpr::PropertyAccess(PropertyAccess::new(
                "input1",
                &["amount"],
            ))),
            span: Span::DUMMY,
        }
    );

    input_to_ast_check!(
        DataExpr,
        "addition",
        "5 + var1",
        DataExpr::BinaryOp(DataBinaryOp {
            operator: BinaryOperator::Add,
            left: Box::new(DataExpr::Number(5)),
            right: Box::new(DataExpr::Identifier(Identifier::new("var1"))),
            span: Span::DUMMY,
        })
    );

    input_to_ast_check!(
        AddressExpr,
        "address_string",
        "\"addr1qx234567890abcdefghijklmnopqrstuvwxyz\"",
        AddressExpr::String(StringLiteral::new(
            "addr1qx234567890abcdefghijklmnopqrstuvwxyz".to_string()
        ))
    );

    input_to_ast_check!(
        AddressExpr,
        "address_hex_string",
        "0x1234567890abcdef",
        AddressExpr::HexString(HexStringLiteral::new("1234567890abcdef".to_string()))
    );

    input_to_ast_check!(
        AddressExpr,
        "address_identifier",
        "my_address",
        AddressExpr::Identifier(Identifier::new("my_address"))
    );

    input_to_ast_check!(
        StructConstructor,
        "struct_constructor_record",
        "MyRecord {
            field1: 10,
            field2: abc,
        }",
        StructConstructor {
            r#type: Identifier::new("MyRecord"),
            case: VariantCaseConstructor {
                name: Identifier::new("Default"),
                fields: vec![
                    RecordConstructorField {
                        name: Identifier::new("field1"),
                        value: Box::new(DataExpr::Number(10)),
                        span: Span::DUMMY,
                    },
                    RecordConstructorField {
                        name: Identifier::new("field2"),
                        value: Box::new(DataExpr::Identifier(Identifier::new("abc"))),
                        span: Span::DUMMY,
                    },
                ],
                spread: None,
                scope: None,
                span: Span::DUMMY,
            },
            scope: None,
            span: Span::DUMMY,
        }
    );

    input_to_ast_check!(
        StructConstructor,
        "struct_constructor_variant",
        "ShipCommand::MoveShip {
            delta_x: delta_x,
            delta_y: delta_y,
        }",
        StructConstructor {
            r#type: Identifier::new("ShipCommand"),
            case: VariantCaseConstructor {
                name: Identifier::new("MoveShip"),
                fields: vec![
                    RecordConstructorField {
                        name: Identifier::new("delta_x"),
                        value: Box::new(DataExpr::Identifier(Identifier::new("delta_x"))),
                        span: Span::DUMMY,
                    },
                    RecordConstructorField {
                        name: Identifier::new("delta_y"),
                        value: Box::new(DataExpr::Identifier(Identifier::new("delta_y"))),
                        span: Span::DUMMY,
                    },
                ],
                spread: None,
                scope: None,
                span: Span::DUMMY,
            },
            scope: None,
            span: Span::DUMMY,
        }
    );

    input_to_ast_check!(
        StructConstructor,
        "struct_constructor_variant_with_spread",
        "ShipCommand::MoveShip {
            delta_x: delta_x,
            delta_y: delta_y,
            ...abc
        }",
        StructConstructor {
            r#type: Identifier::new("ShipCommand"),
            case: VariantCaseConstructor {
                name: Identifier::new("MoveShip"),
                fields: vec![
                    RecordConstructorField {
                        name: Identifier::new("delta_x"),
                        value: Box::new(DataExpr::Identifier(Identifier::new("delta_x"))),
                        span: Span::DUMMY,
                    },
                    RecordConstructorField {
                        name: Identifier::new("delta_y"),
                        value: Box::new(DataExpr::Identifier(Identifier::new("delta_y"))),
                        span: Span::DUMMY,
                    },
                ],
                spread: Some(Box::new(DataExpr::Identifier(Identifier::new(
                    "abc".to_string()
                )))),
                scope: None,
                span: Span::DUMMY,
            },
            scope: None,
            span: Span::DUMMY,
        }
    );

    input_to_ast_check!(
        OutputBlock,
        "output_block_anonymous",
        r#"output {
            to: my_party,
            amount: Ada(100),
        }"#,
        OutputBlock {
            name: None,
            fields: vec![
                OutputBlockField::To(Box::new(AddressExpr::Identifier(Identifier::new(
                    "my_party".to_string(),
                )))),
                OutputBlockField::Amount(Box::new(AssetExpr::StaticConstructor(
                    StaticAssetConstructor {
                        r#type: Identifier::new("Ada"),
                        amount: Box::new(DataExpr::Number(100)),
                        span: Span::DUMMY,
                    },
                ))),
            ],
            span: Span::DUMMY,
        }
    );

    input_to_ast_check!(
        ChainSpecificBlock,
        "chain_specific_block_cardano",
        "cardano::vote_delegation_certificate {
            drep: 0x1234567890,
            stake: 0x1234567890,
        }",
        ChainSpecificBlock::Cardano(crate::cardano::CardanoBlock::VoteDelegationCertificate(
            crate::cardano::VoteDelegationCertificate {
                drep: DataExpr::HexString(HexStringLiteral::new("1234567890".to_string())),
                stake: DataExpr::HexString(HexStringLiteral::new("1234567890".to_string())),
                span: Span::DUMMY,
            },
        ))
    );

    #[test]
    fn test_spans_are_respected() {
        let program = parse_well_known_example("lang_tour");
<<<<<<< HEAD
        assert_eq!(program.span, Span::new(0, 1426));
=======
        assert_eq!(program.span, Span::new(0, 1322));
>>>>>>> f0e3ceb0

        assert_eq!(program.parties[0].span, Span::new(0, 14));

        assert_eq!(program.types[0].span, Span::new(16, 111));
    }

    fn make_snapshot_if_missing(example: &str, program: &Program) {
        let manifest_dir = env!("CARGO_MANIFEST_DIR");
        let path = format!("{}/../../examples/{}.ast", manifest_dir, example);

        if !std::fs::exists(&path).unwrap() {
            let ast = serde_json::to_string_pretty(program).unwrap();
            std::fs::write(&path, ast).unwrap();
        }
    }

    fn test_parsing_example(example: &str) {
        let program = parse_well_known_example(example);

        make_snapshot_if_missing(example, &program);

        let manifest_dir = env!("CARGO_MANIFEST_DIR");
        let ast_file = format!("{}/../../examples/{}.ast", manifest_dir, example);
        let ast = std::fs::read_to_string(ast_file).unwrap();

        let expected: Program = serde_json::from_str(&ast).unwrap();

        assert_json_eq!(program, expected);
    }

    #[macro_export]
    macro_rules! test_parsing {
        ($name:ident) => {
            paste! {
                #[test]
                fn [<test_example_ $name>]() {
                    test_parsing_example(stringify!($name));
                }
            }
        };
    }

    test_parsing!(lang_tour);

    test_parsing!(transfer);

    test_parsing!(swap);

    test_parsing!(asteria);

    test_parsing!(vesting);

    test_parsing!(faucet);

    test_parsing!(disordered);
}<|MERGE_RESOLUTION|>--- conflicted
+++ resolved
@@ -1937,11 +1937,7 @@
     #[test]
     fn test_spans_are_respected() {
         let program = parse_well_known_example("lang_tour");
-<<<<<<< HEAD
-        assert_eq!(program.span, Span::new(0, 1426));
-=======
-        assert_eq!(program.span, Span::new(0, 1322));
->>>>>>> f0e3ceb0
+        assert_eq!(program.span, Span::new(0, 1428));
 
         assert_eq!(program.parties[0].span, Span::new(0, 14));
 
